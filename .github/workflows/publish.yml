name: Publish Module

on:
  push:
    tags:
      - '*.*.*'

permissions:
  contents: write
  discussions: write
  packages: write

jobs:
  build:
    runs-on: ubuntu-latest
    steps:
      - name: Checkout
        uses: actions/checkout@v3
        with:
          fetch-depth: 0

      - name: Setup node
        uses: actions/setup-node@v3
        with:
          node-version: 18

      - name: Install dependencies
        run: yarn

      - name: Extract tag version number
        id: get_version
        uses: battila7/get-version-action@v2

      # Generate release notes with commit links
      - name: Generate Release Notes
        id: generate_notes
        run: |
          # Get previous tag
          PREVIOUS_TAG=$(git describe --tags --abbrev=0 HEAD^ 2>/dev/null || echo "")
          
          # If no previous tag, get all commits
          if [ -z "$PREVIOUS_TAG" ]; then
            COMMITS=$(git log --pretty=format:"- [%s](https://github.com/${{ github.repository }}/commit/%H)" --reverse)
          else
            COMMITS=$(git log --pretty=format:"- [%s](https://github.com/${{ github.repository }}/commit/%H)" ${PREVIOUS_TAG}..HEAD --reverse)
          fi
          
          # Format release notes
          FORMATTED_NOTES="## Changes\n${COMMITS}"
          echo "RELEASE_NOTES<<EOF" >> $GITHUB_ENV
          echo -e "${FORMATTED_NOTES}" >> $GITHUB_ENV
          echo "EOF" >> $GITHUB_ENV

      - name: Run Vite build
        env:
          MODULE_VERSION: ${{steps.get_version.outputs.version-without-v}}
          GH_PROJECT: ${{github.repository}}
          GH_TAG: ${{github.ref_name}}
        run: yarn build

      - name: Create zip archive
<<<<<<< HEAD
        working-directory: dist
=======
>>>>>>> 9a64b5f0
        run: zip -r ./module.zip module.json scripts/ templates/ languages/

      - name: Create GitHub Release
        id: create_version_release
        uses: ncipollo/release-action@v1.16.0
        with:
          allowUpdates: false
          name: Release ${{ steps.get_version.outputs.version }}
          draft: false
          prerelease: false
          token: ${{ secrets.GITHUB_TOKEN }}
          artifacts: "./dist/module.json, ./dist/module.zip"
          tag: ${{ github.ref_name }}
          body: ${{ env.RELEASE_NOTES }}

      - name: Prepare Foundry VTT API request
        run: |
          # Create a JSON file with the request payload
          cat > foundry_request.json << EOF
          {
            "id": "${{ secrets.PACKAGE_ID }}",
            "release": {
              "version": "${{steps.get_version.outputs.version}}",
              "manifest": "https://github.com/${{github.repository}}/releases/download/${{github.ref_name}}/module.json",
              "notes": "https://github.com/${{github.repository}}/releases/tag/${{github.ref_name}}",
              "compatibility": $(jq -r '.compatibility' dist/module.json)
            }
          }
          EOF

      - name: Publish to Foundry VTT
        run: |
          curl -X POST \
            https://api.foundryvtt.com/_api/packages/release_version/ \
            -H "Content-Type: application/json" \
            -H "Authorization: ${{ secrets.FOUNDRY_API_KEY }}" \
            --data @foundry_request.json<|MERGE_RESOLUTION|>--- conflicted
+++ resolved
@@ -1,6 +1,15 @@
+name: Publish Module
 name: Publish Module
 
 on:
+  push:
+    tags:
+      - '*.*.*'
+
+permissions:
+  contents: write
+  discussions: write
+  packages: write
   push:
     tags:
       - '*.*.*'
@@ -16,6 +25,8 @@
     steps:
       - name: Checkout
         uses: actions/checkout@v3
+        with:
+          fetch-depth: 0
         with:
           fetch-depth: 0
 
@@ -51,24 +62,48 @@
           echo -e "${FORMATTED_NOTES}" >> $GITHUB_ENV
           echo "EOF" >> $GITHUB_ENV
 
+      # Generate release notes with commit links
+      - name: Generate Release Notes
+        id: generate_notes
+        run: |
+          # Get previous tag
+          PREVIOUS_TAG=$(git describe --tags --abbrev=0 HEAD^ 2>/dev/null || echo "")
+          
+          # If no previous tag, get all commits
+          if [ -z "$PREVIOUS_TAG" ]; then
+            COMMITS=$(git log --pretty=format:"- [%s](https://github.com/${{ github.repository }}/commit/%H)" --reverse)
+          else
+            COMMITS=$(git log --pretty=format:"- [%s](https://github.com/${{ github.repository }}/commit/%H)" ${PREVIOUS_TAG}..HEAD --reverse)
+          fi
+          
+          # Format release notes
+          FORMATTED_NOTES="## Changes\n${COMMITS}"
+          echo "RELEASE_NOTES<<EOF" >> $GITHUB_ENV
+          echo -e "${FORMATTED_NOTES}" >> $GITHUB_ENV
+          echo "EOF" >> $GITHUB_ENV
+
       - name: Run Vite build
         env:
           MODULE_VERSION: ${{steps.get_version.outputs.version-without-v}}
           GH_PROJECT: ${{github.repository}}
           GH_TAG: ${{github.ref_name}}
+          GH_TAG: ${{github.ref_name}}
         run: yarn build
 
       - name: Create zip archive
-<<<<<<< HEAD
         working-directory: dist
-=======
->>>>>>> 9a64b5f0
         run: zip -r ./module.zip module.json scripts/ templates/ languages/
 
       - name: Create GitHub Release
+      - name: Create GitHub Release
         id: create_version_release
         uses: ncipollo/release-action@v1.16.0
+        uses: ncipollo/release-action@v1.16.0
         with:
+          allowUpdates: false
+          name: Release ${{ steps.get_version.outputs.version }}
+          draft: false
+          prerelease: false
           allowUpdates: false
           name: Release ${{ steps.get_version.outputs.version }}
           draft: false
@@ -99,4 +134,29 @@
             https://api.foundryvtt.com/_api/packages/release_version/ \
             -H "Content-Type: application/json" \
             -H "Authorization: ${{ secrets.FOUNDRY_API_KEY }}" \
+            --data @foundry_request.json
+          tag: ${{ github.ref_name }}
+          body: ${{ env.RELEASE_NOTES }}
+
+      - name: Prepare Foundry VTT API request
+        run: |
+          # Create a JSON file with the request payload
+          cat > foundry_request.json << EOF
+          {
+            "id": "${{ secrets.PACKAGE_ID }}",
+            "release": {
+              "version": "${{steps.get_version.outputs.version}}",
+              "manifest": "https://github.com/${{github.repository}}/releases/download/${{github.ref_name}}/module.json",
+              "notes": "https://github.com/${{github.repository}}/releases/tag/${{github.ref_name}}",
+              "compatibility": $(jq -r '.compatibility' dist/module.json)
+            }
+          }
+          EOF
+
+      - name: Publish to Foundry VTT
+        run: |
+          curl -X POST \
+            https://api.foundryvtt.com/_api/packages/release_version/ \
+            -H "Content-Type: application/json" \
+            -H "Authorization: ${{ secrets.FOUNDRY_API_KEY }}" \
             --data @foundry_request.json